const std = @import("std");

/// Exports the C interface for SDL
pub const c = @import("sdl-native");

pub const image = @import("image.zig");
pub const gl = @import("gl.zig");

pub const Error = error{SdlError};

const log = std.log.scoped(.sdl2);

pub fn makeError() error{SdlError} {
    if (c.SDL_GetError()) |ptr| {
        log.debug("{s}\n", .{
            std.mem.span(ptr),
        });
    }
    return error.SdlError;
}

pub const Rectangle = extern struct {
    x: c_int,
    y: c_int,
    width: c_int,
    height: c_int,

    fn getSdlPtr(r: *Rectangle) *c.SDL_Rect {
        return @ptrCast(*c.SDL_Rect, r);
    }
    fn getConstSdlPtr(r: Rectangle) *const c.SDL_Rect {
        return @ptrCast(*const c.SDL_Rect, &r);
    }
};

pub const Point = extern struct {
    x: c_int,
    y: c_int,
};

pub const Size = extern struct {
    width: c_int,
    height: c_int,
};

pub const Color = extern struct {
    pub const black = rgb(0x00, 0x00, 0x00);
    pub const white = rgb(0xFF, 0xFF, 0xFF);
    pub const red = rgb(0xFF, 0x00, 0x00);
    pub const green = rgb(0x00, 0xFF, 0x00);
    pub const blue = rgb(0x00, 0x00, 0xFF);
    pub const magenta = rgb(0xFF, 0x00, 0xFF);
    pub const cyan = rgb(0x00, 0xFF, 0xFF);
    pub const yellow = rgb(0xFF, 0xFF, 0x00);

    r: u8,
    g: u8,
    b: u8,
    a: u8,

    /// returns a initialized color struct with alpha = 255
    pub fn rgb(r: u8, g: u8, b: u8) Color {
        return Color{ .r = r, .g = g, .b = b, .a = 255 };
    }

    /// returns a initialized color struct
    pub fn rgba(r: u8, g: u8, b: u8, a: u8) Color {
        return Color{ .r = r, .g = g, .b = b, .a = a };
    }

    /// parses a hex string color literal.
    /// allowed formats are:
    /// - `RGB`
    /// - `RGBA`
    /// - `#RGB`
    /// - `#RGBA`
    /// - `RRGGBB`
    /// - `#RRGGBB`
    /// - `RRGGBBAA`
    /// - `#RRGGBBAA`
    pub fn parse(str: []const u8) error{
        UnknownFormat,
        InvalidCharacter,
        Overflow,
    }!Color {
        switch (str.len) {
            // RGB
            3 => {
                const r = try std.fmt.parseInt(u8, str[0..1], 16);
                const g = try std.fmt.parseInt(u8, str[1..2], 16);
                const b = try std.fmt.parseInt(u8, str[2..3], 16);

                return rgb(
                    r | (r << 4),
                    g | (g << 4),
                    b | (b << 4),
                );
            },

            // #RGB, RGBA
            4 => {
                if (str[0] == '#')
                    return parse(str[1..]);

                const r = try std.fmt.parseInt(u8, str[0..1], 16);
                const g = try std.fmt.parseInt(u8, str[1..2], 16);
                const b = try std.fmt.parseInt(u8, str[2..3], 16);
                const a = try std.fmt.parseInt(u8, str[3..4], 16);

                // bit-expand the patters to a uniform range
                return rgba(
                    r | (r << 4),
                    g | (g << 4),
                    b | (b << 4),
                    a | (a << 4),
                );
            },

            // #RGBA
            5 => return parse(str[1..]),

            // RRGGBB
            6 => {
                const r = try std.fmt.parseInt(u8, str[0..2], 16);
                const g = try std.fmt.parseInt(u8, str[2..4], 16);
                const b = try std.fmt.parseInt(u8, str[4..6], 16);

                return rgb(r, g, b);
            },

            // #RRGGBB
            7 => return parse(str[1..]),

            // RRGGBBAA
            8 => {
                const r = try std.fmt.parseInt(u8, str[0..2], 16);
                const g = try std.fmt.parseInt(u8, str[2..4], 16);
                const b = try std.fmt.parseInt(u8, str[4..6], 16);
                const a = try std.fmt.parseInt(u8, str[6..8], 16);

                return rgba(r, g, b, a);
            },

            // #RRGGBBAA
            9 => return parse(str[1..]),

            else => return error.UnknownFormat,
        }
    }
};

pub const InitFlags = struct {
    pub const everything = InitFlags{
        .timer = true,
        .audio = true,
        .video = true,
        .joystick = true,
        .haptic = true,
        .game_controller = true,
        .events = true,
        .sensor = true,
    };
    timer: bool = false,
    audio: bool = false,
    video: bool = false,
    joystick: bool = false,
    haptic: bool = false,
    game_controller: bool = false,
    events: bool = false,
    sensor: bool = false,

    pub fn from_u32(flags: u32) InitFlags {
        return .{
            .timer = (flags & c.SDL_INIT_TIMER) != 0,
            .audio = (flags & c.SDL_INIT_AUDIO) != 0,
            .video = (flags & c.SDL_INIT_VIDEO) != 0,
            .joystick = (flags & c.SDL_INIT_JOYSTICK) != 0,
            .haptic = (flags & c.SDL_INIT_HAPTIC) != 0,
            .game_controller = (flags & c.SDL_INIT_GAMECONTROLLER) != 0,
            .events = (flags & c.SDL_INIT_EVENTS) != 0,
            .sensor = (flags & c.SDL_INIT_SENSOR) != 0,
        };
    }

    pub fn as_u32(self: InitFlags) u32 {
        return (if (self.timer) @as(u32, c.SDL_INIT_TIMER) else 0) |
            (if (self.audio) @as(u32, c.SDL_INIT_AUDIO) else 0) |
            (if (self.video) @as(u32, c.SDL_INIT_VIDEO) else 0) |
            (if (self.joystick) @as(u32, c.SDL_INIT_JOYSTICK) else 0) |
            (if (self.haptic) @as(u32, c.SDL_INIT_HAPTIC) else 0) |
            (if (self.game_controller) @as(u32, c.SDL_INIT_GAMECONTROLLER) else 0) |
            (if (self.events) @as(u32, c.SDL_INIT_EVENTS) else 0) |
            (if (self.sensor) @as(u32, c.SDL_INIT_SENSOR) else 0);
    }
};

pub fn init(flags: InitFlags) !void {
    if (c.SDL_Init(flags.as_u32()) < 0)
        return makeError();
}

pub fn wasInit(flags: InitFlags) InitFlags {
    return InitFlags.from_u32(c.SDL_WasInit(flags.as_u32()));
}

pub fn quit() void {
    c.SDL_Quit();
}

pub fn getError() ?[]const u8 {
    if (c.SDL_GetError()) |err| {
        return std.mem.span(err);
    } else {
        return null;
    }
}

pub const Window = struct {
    ptr: *c.SDL_Window,

    pub fn fromID(wid: u32) ?Window {
        return if (c.SDL_GetWindowFromID(wid)) |ptr|
            Window{ .ptr = ptr }
        else
            null;
    }

    pub fn destroy(w: Window) void {
        c.SDL_DestroyWindow(w.ptr);
    }

    pub fn getSize(w: Window) Size {
        var s: Size = undefined;
        c.SDL_GetWindowSize(w.ptr, &s.width, &s.height);
        return s;
    }

    pub fn getSurface(w: Window) !Surface {
        var surface_ptr = c.SDL_GetWindowSurface(w.ptr) orelse return makeError();
        return Surface{ .ptr = surface_ptr };
    }

    pub fn updateSurface(w: Window) !void {
        if (c.SDL_UpdateWindowSurface(w.ptr) < 0) return makeError();
    }

    pub fn getWindowPosition(w: Window) !Point {
        var x: c_int = undefined;
        var y: c_int = undefined;

        c.SDL_GetWindowPosition(w.ptr, &x, &y);
        
        return Point {
            .x = x,
            .y = y
        };
    }

    pub fn setWindowPosition(w: Window, p: Point) !void {
        c.SDL_SetWindowPosition(w.ptr, p.x, p.y);
    }
};

pub const WindowPosition = union(enum) {
    default: void,
    centered: void,
    absolute: c_int,
};

pub const WindowFlags = struct {
    /// fullscreen window
    fullscreen: bool = false, // SDL_WINDOW_FULLSCREEN,

    /// fullscreen window at the current desktop resolution,
    fullscreen_desktop: bool = false, // SDL_WINDOW_FULLSCREEN_DESKTOP

    /// window usable with OpenGL context
    opengl: bool = false, //  SDL_WINDOW_OPENGL,

    /// window is visible,
    shown: bool = false, //  SDL_WINDOW_SHOWN,

    /// window is not visible
    hidden: bool = false, //  SDL_WINDOW_HIDDEN,

    /// no window decoration
    borderless: bool = false, // SDL_WINDOW_BORDERLESS,

    /// window can be resized
    resizable: bool = false, // SDL_WINDOW_RESIZABLE,

    /// window is minimized
    minimized: bool = false, // SDL_WINDOW_MINIMIZED,

    /// window is maximized
    maximized: bool = false, // SDL_WINDOW_MAXIMIZED,

    ///  window has grabbed input focus
    input_grabbed: bool = false, // SDL_WINDOW_INPUT_GRABBED,

    /// window has input focus
    input_focus: bool = false, //SDL_WINDOW_INPUT_FOCUS,

    ///  window has mouse focus
    mouse_focus: bool = false, //SDL_WINDOW_MOUSE_FOCUS,

    /// window not created by SDL
    foreign: bool = false, //SDL_WINDOW_FOREIGN,

    /// window should be created in high-DPI mode if supported (>= SDL 2.0.1)
    allow_high_dpi: bool = false, //SDL_WINDOW_ALLOW_HIGHDPI,

    /// window has mouse captured (unrelated to INPUT_GRABBED, >= SDL 2.0.4)
    mouse_capture: bool = false, //SDL_WINDOW_MOUSE_CAPTURE,

    /// window should always be above others (X11 only, >= SDL 2.0.5)
    always_on_top: bool = false, //SDL_WINDOW_ALWAYS_ON_TOP,

    /// window should not be added to the taskbar (X11 only, >= SDL 2.0.5)
    skip_taskbar: bool = false, //SDL_WINDOW_SKIP_TASKBAR,

    /// window should be treated as a utility window (X11 only, >= SDL 2.0.5)
    utility: bool = false, //SDL_WINDOW_UTILITY,

    /// window should be treated as a tooltip (X11 only, >= SDL 2.0.5)
    tooltip: bool = false, //SDL_WINDOW_TOOLTIP,

    /// window should be treated as a popup menu (X11 only, >= SDL 2.0.5)
    popup_menu: bool = false, //SDL_WINDOW_POPUP_MENU,

    // fn fromInteger(val: c_uint) WindowFlags {
    //     // TODO: Implement
    //     @panic("niy");
    // }

    fn toInteger(wf: WindowFlags) c_int {
        var val: c_int = 0;
        if (wf.fullscreen) val |= c.SDL_WINDOW_FULLSCREEN;
        if (wf.fullscreen_desktop) val |= c.SDL_WINDOW_FULLSCREEN_DESKTOP;
        if (wf.opengl) val |= c.SDL_WINDOW_OPENGL;
        if (wf.shown) val |= c.SDL_WINDOW_SHOWN;
        if (wf.hidden) val |= c.SDL_WINDOW_HIDDEN;
        if (wf.borderless) val |= c.SDL_WINDOW_BORDERLESS;
        if (wf.resizable) val |= c.SDL_WINDOW_RESIZABLE;
        if (wf.minimized) val |= c.SDL_WINDOW_MINIMIZED;
        if (wf.maximized) val |= c.SDL_WINDOW_MAXIMIZED;
        if (wf.input_grabbed) val |= c.SDL_WINDOW_INPUT_GRABBED;
        if (wf.input_focus) val |= c.SDL_WINDOW_INPUT_FOCUS;
        if (wf.mouse_focus) val |= c.SDL_WINDOW_MOUSE_FOCUS;
        if (wf.foreign) val |= c.SDL_WINDOW_FOREIGN;
        if (wf.allow_high_dpi) val |= c.SDL_WINDOW_ALLOW_HIGHDPI;
        if (wf.mouse_capture) val |= c.SDL_WINDOW_MOUSE_CAPTURE;
        if (wf.always_on_top) val |= c.SDL_WINDOW_ALWAYS_ON_TOP;
        if (wf.skip_taskbar) val |= c.SDL_WINDOW_SKIP_TASKBAR;
        if (wf.utility) val |= c.SDL_WINDOW_UTILITY;
        if (wf.tooltip) val |= c.SDL_WINDOW_TOOLTIP;
        if (wf.popup_menu) val |= c.SDL_WINDOW_POPUP_MENU;
        return val;
    }
};

pub fn createWindow(
    title: [:0]const u8,
    x: WindowPosition,
    y: WindowPosition,
    width: usize,
    height: usize,
    flags: WindowFlags,
) !Window {
    return Window{
        .ptr = c.SDL_CreateWindow(
            title,
            switch (x) {
                .default => c.SDL_WINDOWPOS_UNDEFINED_MASK,
                .centered => c.SDL_WINDOWPOS_CENTERED_MASK,
                .absolute => |v| v,
            },
            switch (y) {
                .default => c.SDL_WINDOWPOS_UNDEFINED_MASK,
                .centered => c.SDL_WINDOWPOS_CENTERED_MASK,
                .absolute => |v| v,
            },
            @intCast(c_int, width),
            @intCast(c_int, height),
            @intCast(u32, flags.toInteger()),
        ) orelse return makeError(),
    };
}

pub const Surface = struct {
    ptr: *c.SDL_Surface,

    pub fn destroy(s: Surface) void {
        c.SDL_FreeSurface(s.ptr);
    }

    pub fn setColorKey(s: Surface, flag: c_int, color: Color) !void {
        if (c.SDL_SetColorKey(s.ptr, flag, c.SDL_MapRGBA(s.ptr.*.format, color.r, color.g, color.b, color.a)) < 0) return makeError();
    }

    pub fn fillRect(s: *Surface, rect: ?*Rectangle, color: Color) !void {
        const rect_ptr = if (rect) |_rect| _rect.getSdlPtr() else null;
        if (c.SDL_FillRect(s.ptr, rect_ptr, c.SDL_MapRGBA(s.ptr.*.format, color.r, color.g, color.b, color.a)) < 0) return makeError();
    }
};

pub fn createRgbSurfaceWithFormat(width: u31, height: u31, bit_depth: u31, format: PixelFormatEnum) !Surface {
    return Surface{ .ptr = c.SDL_CreateRGBSurfaceWithFormat(0, width, height, bit_depth, @enumToInt(format)) orelse return error.SdlError };
}

pub fn blitScaled(src: Surface, src_rectangle: ?*Rectangle, dest: Surface, dest_rectangle: ?*Rectangle) !void {
    if (c.SDL_BlitScaled(
        src.ptr,
        if (src_rectangle) |rect| rect.getSdlPtr() else null,
        dest.ptr,
        if (dest_rectangle) |rect| rect.getSdlPtr() else null,
    ) < 0) return error.SdlError;
}

pub const BlendMode = enum(c.SDL_BlendMode) {
    none = c.SDL_BLENDMODE_NONE,
    blend = c.SDL_BLENDMODE_BLEND,
    add = c.SDL_BLENDMODE_ADD,
    mod = c.SDL_BLENDMODE_MOD,
    multiply = c.SDL_BLENDMODE_MUL,
    _, // additional values may be obtained from c.SDL_ComposeCustomBlendMode (though not supported by all renderers)
};

pub const Renderer = struct {
    ptr: *c.SDL_Renderer,

    pub fn destroy(ren: Renderer) void {
        c.SDL_DestroyRenderer(ren.ptr);
    }

    pub fn clear(ren: Renderer) !void {
        if (c.SDL_RenderClear(ren.ptr) != 0)
            return makeError();
    }

    pub fn present(ren: Renderer) void {
        c.SDL_RenderPresent(ren.ptr);
    }

    pub fn copy(ren: Renderer, tex: Texture, dstRect: ?Rectangle, srcRect: ?Rectangle) !void {
        if (c.SDL_RenderCopy(ren.ptr, tex.ptr, if (srcRect) |r| r.getConstSdlPtr() else null, if (dstRect) |r| r.getConstSdlPtr() else null) < 0)
            return makeError();
    }

    pub fn setScale(ren: Renderer, x: f32, y: f32) !void {
        if (c.SDL_RenderSetScale(ren.ptr, x, y) > 0)
            return makeError();
    }

    pub fn drawLine(ren: Renderer, x0: i32, y0: i32, x1: i32, y1: i32) !void {
        if (c.SDL_RenderDrawLine(ren.ptr, x0, y0, x1, y1) < 0)
            return makeError();
    }

    pub fn drawPoint(ren: Renderer, x: i32, y: i32) !void {
        if (c.SDL_RenderDrawPoint(ren.ptr, x, y) < 0)
            return makeError();
    }

    pub fn fillRect(ren: Renderer, rect: Rectangle) !void {
        if (c.SDL_RenderFillRect(ren.ptr, rect.getConstSdlPtr()) < 0)
            return makeError();
    }

    pub fn drawRect(ren: Renderer, rect: Rectangle) !void {
        if (c.SDL_RenderDrawRect(ren.ptr, rect.getConstSdlPtr()) < 0)
            return makeError();
    }

    pub fn setColor(ren: Renderer, color: Color) !void {
        if (c.SDL_SetRenderDrawColor(ren.ptr, color.r, color.g, color.b, color.a) < 0)
            return makeError();
    }

    pub fn setColorRGB(ren: Renderer, r: u8, g: u8, b: u8) !void {
        if (c.SDL_SetRenderDrawColor(ren.ptr, r, g, b, 255) < 0)
            return makeError();
    }

    pub fn setColorRGBA(ren: Renderer, r: u8, g: u8, b: u8, a: u8) !void {
        if (c.SDL_SetRenderDrawColor(ren.ptr, r, g, b, a) < 0)
            return makeError();
    }

    pub fn getDrawBlendMode(ren: Renderer) !BlendMode {
        var blend_mode: c.SDL_BlendMode = undefined;
        if (c.SDL_GetRenderDrawBlendMode(ren.ptr, &blend_mode) < 0)
            return makeError();
        return @intToEnum(BlendMode, blend_mode);
    }

    pub fn setDrawBlendMode(ren: Renderer, blend_mode: BlendMode) !void {
        if (c.SDL_SetRenderDrawBlendMode(ren.ptr, @enumToInt(blend_mode)) < 0)
            return makeError();
    }

    pub const OutputSize = struct { width_pixels: c_int, height_pixels: c_int };
    pub fn getOutputSize(ren: Renderer) !OutputSize {
        var width_pixels: c_int = undefined;
        var height_pixels: c_int = undefined;
        if (c.SDL_GetRendererOutputSize(ren.ptr, &width_pixels, &height_pixels) < 0)
            return makeError();
        return OutputSize{ .width_pixels = width_pixels, .height_pixels = height_pixels };
    }

    pub fn getInfo(ren: Renderer) !c.SDL_RendererInfo {
        var result: c.SDL_RendererInfo = undefined;
        if (c.SDL_GetRendererInfo(ren.ptr, &result) < 0)
            return makeError();
        return result;
    }

<<<<<<< HEAD
    pub fn getLogicalSize(ren: Renderer) !Size {
        var width_pixels: c_int = undefined;
        var height_pixels: c_int = undefined;

        if(c.SDL_RenderGetLogicalSize(ren.ptr, &width_pixels, &height_pixels) < 0)
            return makeError();
        return Size {
            .width = width_pixels,
            .height = height_pixels
        };
    }
    
    pub fn setLogicalSize(ren: Renderer, width_pixels: c_int, height_pixels: c_int) !void {
        if(c.SDL_RenderSetLogicalSize(ren.ptr, width_pixels, height_pixels) < 0)
=======
    pub fn setClipRect(ren: Renderer, clip_rectangle: ?Rectangle) !void {
        if (c.SDL_RenderSetClipRect(ren.ptr, if (clip_rectangle) |*r| r.getConstSdlPtr() else null) < 0)
>>>>>>> ba5cf15e
            return makeError();
    }
};

pub const RendererFlags = struct {
    software: bool = false,
    accelerated: bool = false,
    present_vsync: bool = false,
    target_texture: bool = false,

    fn toInteger(rf: RendererFlags) c_int {
        var val: c_int = 0;
        if (rf.software) val |= c.SDL_RENDERER_SOFTWARE;
        if (rf.accelerated) val |= c.SDL_RENDERER_ACCELERATED;
        if (rf.present_vsync) val |= c.SDL_RENDERER_PRESENTVSYNC;
        if (rf.target_texture) val |= c.SDL_RENDERER_TARGETTEXTURE;
        return val;
    }
};

pub fn createRenderer(window: Window, index: ?u31, flags: RendererFlags) !Renderer {
    return Renderer{
        .ptr = c.SDL_CreateRenderer(
            window.ptr,
            if (index) |idx| @intCast(c_int, idx) else -1,
            @intCast(u32, flags.toInteger()),
        ) orelse return makeError(),
    };
}

pub const Texture = struct {
    pub const PixelData = struct {
        texture: *c.SDL_Texture,
        pixels: [*]u8,
        stride: usize,

        pub fn scanline(self: *@This(), y: usize, comptime Pixel: type) [*]Pixel {
            return @ptrCast([*]Pixel, self.pixels + y * self.stride);
        }

        pub fn release(self: *@This()) void {
            c.SDL_UnlockTexture(self.texture);
            self.* = undefined;
        }
    };

    ptr: *c.SDL_Texture,

    pub fn destroy(tex: Texture) void {
        c.SDL_DestroyTexture(tex.ptr);
    }

    pub fn lock(tex: Texture, rectangle: ?Rectangle) !PixelData {
        var ptr: ?*anyopaque = undefined;
        var pitch: c_int = undefined;
        if (c.SDL_LockTexture(
            tex.ptr,
            if (rectangle) |rect| rect.getConstSdlPtr() else null,
            &ptr,
            &pitch,
        ) != 0) {
            return makeError();
        }
        return PixelData{
            .texture = tex.ptr,
            .stride = @intCast(usize, pitch),
            .pixels = @ptrCast([*]u8, ptr),
        };
    }

    pub fn update(texture: Texture, pixels: []const u8, pitch: usize, rectangle: ?Rectangle) !void {
        if (c.SDL_UpdateTexture(
            texture.ptr,
            if (rectangle) |rect| rect.getConstSdlPtr() else null,
            pixels.ptr,
            @intCast(c_int, pitch),
        ) != 0)
            return makeError();
    }

    const Info = struct {
        width: usize,
        height: usize,
        access: Access,
        format: PixelFormatEnum,
    };

    pub fn query(tex: Texture) !Info {
        var format: u32 = undefined;
        var w: c_int = undefined;
        var h: c_int = undefined;
        var access: c_int = undefined;
        if (c.SDL_QueryTexture(tex.ptr, &format, &access, &w, &h) < 0)
            return makeError();
        return Info{
            .width = @intCast(usize, w),
            .height = @intCast(usize, h),
            .access = @intToEnum(Access, access),
            .format = @intToEnum(PixelFormatEnum, format),
        };
    }
    pub fn resetColorMod(tex: Texture) !void {
        try tex.setColorMod(Color.white);
    }

    pub fn setColorMod(tex: Texture, color: Color) !void {
        if (c.SDL_SetTextureColorMod(tex.ptr, color.r, color.g, color.b) < 0)
            return makeError();
        if (c.SDL_SetTextureAlphaMod(tex.ptr, color.a) < 0)
            return makeError();
    }

    pub fn setColorModRGB(tex: Texture, r: u8, g: u8, b: u8) !void {
        try tex.setColorMod(Color.rgb(r, g, b));
    }

    pub fn setColorModRGBA(tex: Texture, r: u8, g: u8, b: u8, a: u8) !void {
        try tex.setColorMod(Color.rgba(r, g, b, a));
    }

    pub const Format = PixelFormatEnum;

    pub const Access = enum(c_int) {
        static = c.SDL_TEXTUREACCESS_STATIC,
        streaming = c.SDL_TEXTUREACCESS_STREAMING,
        target = c.SDL_TEXTUREACCESS_TARGET,
    };
};

pub const PixelFormatEnum = enum(u32) {
    index1_lsb = c.SDL_PIXELFORMAT_INDEX1LSB,
    index1_msb = c.SDL_PIXELFORMAT_INDEX1MSB,
    index4_lsb = c.SDL_PIXELFORMAT_INDEX4LSB,
    index4_msb = c.SDL_PIXELFORMAT_INDEX4MSB,
    index8 = c.SDL_PIXELFORMAT_INDEX8,
    rgb332 = c.SDL_PIXELFORMAT_RGB332,
    rgb444 = c.SDL_PIXELFORMAT_RGB444,
    rgb555 = c.SDL_PIXELFORMAT_RGB555,
    bgr555 = c.SDL_PIXELFORMAT_BGR555,
    argb4444 = c.SDL_PIXELFORMAT_ARGB4444,
    rgba4444 = c.SDL_PIXELFORMAT_RGBA4444,
    abgr4444 = c.SDL_PIXELFORMAT_ABGR4444,
    bgra4444 = c.SDL_PIXELFORMAT_BGRA4444,
    argb1555 = c.SDL_PIXELFORMAT_ARGB1555,
    rgba5551 = c.SDL_PIXELFORMAT_RGBA5551,
    abgr1555 = c.SDL_PIXELFORMAT_ABGR1555,
    bgra5551 = c.SDL_PIXELFORMAT_BGRA5551,
    rgb565 = c.SDL_PIXELFORMAT_RGB565,
    bgr565 = c.SDL_PIXELFORMAT_BGR565,
    rgb24 = c.SDL_PIXELFORMAT_RGB24,
    bgr24 = c.SDL_PIXELFORMAT_BGR24,
    rgb888 = c.SDL_PIXELFORMAT_RGB888,
    rgbx8888 = c.SDL_PIXELFORMAT_RGBX8888,
    bgr888 = c.SDL_PIXELFORMAT_BGR888,
    bgrx8888 = c.SDL_PIXELFORMAT_BGRX8888,
    argb8888 = c.SDL_PIXELFORMAT_ARGB8888,
    rgba8888 = c.SDL_PIXELFORMAT_RGBA8888,
    abgr8888 = c.SDL_PIXELFORMAT_ABGR8888,
    bgra8888 = c.SDL_PIXELFORMAT_BGRA8888,
    argb2101010 = c.SDL_PIXELFORMAT_ARGB2101010,
    yv12 = c.SDL_PIXELFORMAT_YV12,
    iyuv = c.SDL_PIXELFORMAT_IYUV,
    yuy2 = c.SDL_PIXELFORMAT_YUY2,
    uyvy = c.SDL_PIXELFORMAT_UYVY,
    yvyu = c.SDL_PIXELFORMAT_YVYU,
    nv12 = c.SDL_PIXELFORMAT_NV12,
    nv21 = c.SDL_PIXELFORMAT_NV21,
    externalOES = c.SDL_PIXELFORMAT_EXTERNAL_OES,
};

pub fn createTexture(renderer: Renderer, format: PixelFormatEnum, access: Texture.Access, width: usize, height: usize) !Texture {
    const texptr = c.SDL_CreateTexture(
        renderer.ptr,
        @enumToInt(format),
        @enumToInt(access),
        @intCast(c_int, width),
        @intCast(c_int, height),
    ) orelse return makeError();
    return Texture{
        .ptr = texptr,
    };
}

pub fn createTextureFromSurface(renderer: Renderer, surface: Surface) !Texture {
    const texptr = c.SDL_CreateTextureFromSurface(
        renderer.ptr,
        surface.ptr,
    ) orelse return makeError();
    return Texture{
        .ptr = texptr,
    };
}

pub const WindowEvent = struct {
    const Type = enum(u8) {
        none = c.SDL_WINDOWEVENT_NONE,
        shown = c.SDL_WINDOWEVENT_SHOWN,
        hidden = c.SDL_WINDOWEVENT_HIDDEN,
        exposed = c.SDL_WINDOWEVENT_EXPOSED,
        moved = c.SDL_WINDOWEVENT_MOVED,
        resized = c.SDL_WINDOWEVENT_RESIZED,
        size_changed = c.SDL_WINDOWEVENT_SIZE_CHANGED,
        minimized = c.SDL_WINDOWEVENT_MINIMIZED,
        maximized = c.SDL_WINDOWEVENT_MAXIMIZED,
        restored = c.SDL_WINDOWEVENT_RESTORED,
        enter = c.SDL_WINDOWEVENT_ENTER,
        leave = c.SDL_WINDOWEVENT_LEAVE,
        focus_gained = c.SDL_WINDOWEVENT_FOCUS_GAINED,
        focus_lost = c.SDL_WINDOWEVENT_FOCUS_LOST,
        close = c.SDL_WINDOWEVENT_CLOSE,
        take_focus = c.SDL_WINDOWEVENT_TAKE_FOCUS,
        hit_test = c.SDL_WINDOWEVENT_HIT_TEST,

        _,
    };

    const Data = union(Type) {
        shown: void,
        hidden: void,
        exposed: void,
        moved: Point,
        resized: Size,
        size_changed: Size,
        minimized: void,
        maximized: void,
        restored: void,
        enter: void,
        leave: void,
        focus_gained: void,
        focus_lost: void,
        close: void,
        take_focus: void,
        hit_test: void,
        none: void,
    };

    timestamp: u32,
    window_id: u32,
    type: Data,

    fn fromNative(ev: c.SDL_WindowEvent) WindowEvent {
        return WindowEvent{
            .timestamp = ev.timestamp,
            .window_id = ev.windowID,
            .type = switch (@intToEnum(Type, ev.event)) {
                .shown => Data{ .shown = {} },
                .hidden => Data{ .hidden = {} },
                .exposed => Data{ .exposed = {} },
                .moved => Data{ .moved = Point{ .x = ev.data1, .y = ev.data2 } },
                .resized => Data{ .resized = Size{ .width = ev.data1, .height = ev.data2 } },
                .size_changed => Data{ .size_changed = Size{ .width = ev.data1, .height = ev.data2 } },
                .minimized => Data{ .minimized = {} },
                .maximized => Data{ .maximized = {} },
                .restored => Data{ .restored = {} },
                .enter => Data{ .enter = {} },
                .leave => Data{ .leave = {} },
                .focus_gained => Data{ .focus_gained = {} },
                .focus_lost => Data{ .focus_lost = {} },
                .close => Data{ .close = {} },
                .take_focus => Data{ .take_focus = {} },
                .hit_test => Data{ .hit_test = {} },
                else => Data{ .none = {} },
            },
        };
    }
};

pub const KeyModifierBit = enum(u16) {
    left_shift = c.KMOD_LSHIFT,
    right_shift = c.KMOD_RSHIFT,
    left_control = c.KMOD_LCTRL,
    right_control = c.KMOD_RCTRL,
    ///left alternate
    left_alt = c.KMOD_LALT,
    ///right alternate
    right_alt = c.KMOD_RALT,
    left_gui = c.KMOD_LGUI,
    right_gui = c.KMOD_RGUI,
    ///numeric lock
    num_lock = c.KMOD_NUM,
    ///capital letters lock
    caps_lock = c.KMOD_CAPS,
    mode = c.KMOD_MODE,
    ///scroll lock (= previous value c.KMOD_RESERVED)
    scroll_lock = c.KMOD_SCROLL,
};
pub const KeyModifierSet = struct {
    storage: u16,

    pub fn fromNative(native: u16) KeyModifierSet {
        return .{ .storage = native };
    }
    pub fn toNative(self: KeyModifierSet) u16 {
        return self.storage;
    }

    pub fn get(self: KeyModifierSet, modifier: KeyModifierBit) bool {
        return (self.storage & @enumToInt(modifier)) != 0;
    }
    pub fn set(self: *KeyModifierSet, modifier: KeyModifierBit) void {
        self.storage |= @enumToInt(modifier);
    }
    pub fn clear(self: *KeyModifierSet, modifier: KeyModifierBit) void {
        self.storage &= ~@enumToInt(modifier);
    }
};
pub const KeyboardEvent = struct {
    pub const KeyState = enum(u8) {
        released = c.SDL_RELEASED,
        pressed = c.SDL_PRESSED,
    };

    timestamp: u32,
    window_id: u32,
    key_state: KeyState,
    is_repeat: bool,
    scancode: Scancode,
    keycode: Keycode,
    modifiers: KeyModifierSet,

    pub fn fromNative(native: c.SDL_KeyboardEvent) KeyboardEvent {
        switch (native.type) {
            else => unreachable,
            c.SDL_KEYDOWN, c.SDL_KEYUP => {},
        }
        return .{
            .timestamp = native.timestamp,
            .window_id = native.windowID,
            .key_state = @intToEnum(KeyState, native.state),
            .is_repeat = native.repeat != 0,
            .scancode = @intToEnum(Scancode, native.keysym.scancode),
            .keycode = @intToEnum(Keycode, native.keysym.sym),
            .modifiers = KeyModifierSet.fromNative(native.keysym.mod),
        };
    }
};

pub const MouseButton = enum(u3) {
    left = c.SDL_BUTTON_LEFT,
    middle = c.SDL_BUTTON_MIDDLE,
    right = c.SDL_BUTTON_RIGHT,
    extra_1 = c.SDL_BUTTON_X1,
    extra_2 = c.SDL_BUTTON_X2,
};
pub const MouseButtonState = struct {
    pub const NativeBitField = u32;
    pub const Storage = u5;

    storage: Storage,

    fn maskForButton(button_id: MouseButton) Storage {
        const mask = @as(NativeBitField, 1) << (@enumToInt(button_id) - 1);
        return @intCast(Storage, mask);
    }

    pub fn getPressed(self: MouseButtonState, button_id: MouseButton) bool {
        return (self.storage & maskForButton(button_id)) != 0;
    }
    pub fn setPressed(self: *MouseButtonState, button_id: MouseButton) void {
        self.storage |= maskForButton(button_id);
    }
    pub fn setUnpressed(self: *MouseButtonState, button_id: MouseButton) void {
        self.storage &= ~maskForButton(button_id);
    }

    pub fn fromNative(native: NativeBitField) MouseButtonState {
        return .{ .storage = @intCast(Storage, native) };
    }
    pub fn toNative(self: MouseButtonState) NativeBitField {
        return self.storage;
    }
};
pub const MouseMotionEvent = struct {
    timestamp: u32,
    /// originally named `windowID`
    window_id: u32,
    /// originally named `which`;
    /// if it comes from a touch input device,
    /// the value is c.SDL_TOUCH_MOUSEID,
    /// in which case a TouchFingerEvent was also generated.
    mouse_instance_id: u32,
    /// from original field named `state`
    button_state: MouseButtonState,
    x: i32,
    y: i32,
    /// originally named `xrel`,
    /// difference of position since last reported MouseMotionEvent,
    /// ignores screen boundaries if relative mouse mode is enabled
    /// (see c.SDL_SetRelativeMouseMode)
    delta_x: i32,
    /// originally named `yrel`,
    /// difference of position since last reported MouseMotionEvent,
    /// ignores screen boundaries if relative mouse mode is enabled
    /// (see c.SDL_SetRelativeMouseMode)
    delta_y: i32,

    pub fn fromNative(native: c.SDL_MouseMotionEvent) MouseMotionEvent {
        std.debug.assert(native.type == c.SDL_MOUSEMOTION);
        return .{
            .timestamp = native.timestamp,
            .window_id = native.windowID,
            .mouse_instance_id = native.which,
            .button_state = MouseButtonState.fromNative(native.state),
            .x = native.x,
            .y = native.y,
            .delta_x = native.xrel,
            .delta_y = native.yrel,
        };
    }
};
pub const MouseButtonEvent = struct {
    pub const ButtonState = enum(u8) {
        released = c.SDL_RELEASED,
        pressed = c.SDL_PRESSED,
    };

    timestamp: u32,
    /// originally named `windowID`
    window_id: u32,
    /// originally named `which`,
    /// if it comes from a touch input device,
    /// the value is c.SDL_TOUCH_MOUSEID,
    /// in which case a TouchFingerEvent was also generated.
    mouse_instance_id: u32,
    button: MouseButton,
    state: ButtonState,
    clicks: u8,
    x: i32,
    y: i32,

    pub fn fromNative(native: c.SDL_MouseButtonEvent) MouseButtonEvent {
        switch (native.type) {
            else => unreachable,
            c.SDL_MOUSEBUTTONDOWN, c.SDL_MOUSEBUTTONUP => {},
        }
        return .{
            .timestamp = native.timestamp,
            .window_id = native.windowID,
            .mouse_instance_id = native.which,
            .button = @intToEnum(MouseButton, native.button),
            .state = @intToEnum(ButtonState, native.state),
            .clicks = native.clicks,
            .x = native.x,
            .y = native.y,
        };
    }
};
pub const MouseWheelEvent = struct {
    pub const Direction = enum(u8) {
        normal = c.SDL_MOUSEWHEEL_NORMAL,
        flipped = c.SDL_MOUSEWHEEL_FLIPPED,
    };

    timestamp: u32,
    /// originally named `windowID`
    window_id: u32,
    /// originally named `which`,
    /// if it comes from a touch input device,
    /// the value is c.SDL_TOUCH_MOUSEID,
    /// in which case a TouchFingerEvent was also generated.
    mouse_instance_id: u32,
    /// originally named `x`,
    /// the amount scrolled horizontally,
    /// positive to the right and negative to the left,
    /// unless field `direction` has value `.flipped`,
    /// in which case the signs are reversed.
    delta_x: i32,
    /// originally named `y`,
    /// the amount scrolled vertically,
    /// positive away from the user and negative towards the user,
    /// unless field `direction` has value `.flipped`,
    /// in which case the signs are reversed.
    delta_y: i32,
    /// On macOS, devices are often by default configured to have
    /// "natural" scrolling direction, which flips the sign of both delta values.
    /// In this case, this field will have value `.flipped` instead of `.normal`.
    direction: Direction,

    pub fn fromNative(native: c.SDL_MouseWheelEvent) MouseWheelEvent {
        std.debug.assert(native.type == c.SDL_MOUSEWHEEL);
        return .{
            .timestamp = native.timestamp,
            .window_id = native.windowID,
            .mouse_instance_id = native.which,
            .delta_x = native.x,
            .delta_y = native.y,
            .direction = @intToEnum(Direction, @intCast(u8, native.direction)),
        };
    }
};

pub const JoyAxisEvent = struct {
    timestamp: u32,
    joystick_id: c.SDL_JoystickID,
    axis: u8,
    value: i16,

    pub fn fromNative(native: c.SDL_JoyAxisEvent) JoyAxisEvent {
        switch (native.type) {
            else => unreachable,
            c.SDL_JOYAXISMOTION => {},
        }
        return .{
            .timestamp = native.timestamp,
            .joystick_id = native.which,
            .axis = native.axis,
            .value = native.value,
        };
    }

    pub fn normalizedValue(self: JoyAxisEvent, comptime FloatType: type) FloatType {
        const denominator = if (self.value > 0)
            @intToFloat(FloatType, c.SDL_JOYSTICK_AXIS_MAX)
        else
            @intToFloat(FloatType, c.SDL_JOYSTICK_AXIS_MIN);
        return @intToFloat(FloatType, self.value) / @fabs(denominator);
    }
};

pub const JoyHatEvent = struct {
    pub const HatValue = enum(u8) {
        centered = c.SDL_HAT_CENTERED,
        up = c.SDL_HAT_UP,
        right = c.SDL_HAT_RIGHT,
        down = c.SDL_HAT_DOWN,
        left = c.SDL_HAT_LEFT,
        right_up = c.SDL_HAT_RIGHTUP,
        right_down = c.SDL_HAT_RIGHTDOWN,
        left_up = c.SDL_HAT_LEFTUP,
        left_down = c.SDL_HAT_LEFTDOWN,
    };

    timestamp: u32,
    joystick_id: c.SDL_JoystickID,
    hat: u8,
    value: HatValue,

    pub fn fromNative(native: c.SDL_JoyHatEvent) JoyHatEvent {
        switch (native.type) {
            else => unreachable,
            c.SDL_JOYHATMOTION => {},
        }
        return .{
            .timestamp = native.timestamp,
            .joystick_id = native.which,
            .hat = native.hat,
            .value = @intToEnum(HatValue, native.value),
        };
    }
};

pub const JoyBallEvent = struct {
    timestamp: u32,
    joystick_id: c.SDL_JoystickID,
    ball: u8,
    relative_x: i16,
    relative_y: i16,

    pub fn fromNative(native: c.SDL_JoyBallEvent) JoyBallEvent {
        switch (native.type) {
            else => unreachable,
            c.SDL_JOYBALLMOTION => {},
        }
        return .{
            .timestamp = native.timestamp,
            .joystick_id = native.which,
            .ball = native.ball,
            .relative_x = native.xrel,
            .relative_y = native.yrel,
        };
    }
};

pub const JoyButtonEvent = struct {
    pub const ButtonState = enum(u8) {
        released = c.SDL_RELEASED,
        pressed = c.SDL_PRESSED,
    };

    timestamp: u32,
    joystick_id: c.SDL_JoystickID,
    button: u8,
    button_state: ButtonState,

    pub fn fromNative(native: c.SDL_JoyButtonEvent) JoyButtonEvent {
        switch (native.type) {
            else => unreachable,
            c.SDL_JOYBUTTONDOWN, c.SDL_JOYBUTTONUP => {},
        }
        return .{
            .timestamp = native.timestamp,
            .joystick_id = native.which,
            .button = native.button,
            .button_state = @intToEnum(ButtonState, native.state),
        };
    }
};

pub const ControllerAxisEvent = struct {
    timestamp: u32,
    joystick_id: c.SDL_JoystickID,
    axis: GameController.Axis,
    value: i16,

    pub fn fromNative(native: c.SDL_ControllerAxisEvent) ControllerAxisEvent {
        switch (native.type) {
            else => unreachable,
            c.SDL_CONTROLLERAXISMOTION => {},
        }
        return .{
            .timestamp = native.timestamp,
            .joystick_id = native.which,
            .axis = @intToEnum(GameController.Axis, native.axis),
            .value = native.value,
        };
    }

    pub fn normalizedValue(self: ControllerAxisEvent, comptime FloatType: type) FloatType {
        const denominator = if (self.value > 0)
            @intToFloat(FloatType, c.SDL_JOYSTICK_AXIS_MAX)
        else
            @intToFloat(FloatType, c.SDL_JOYSTICK_AXIS_MIN);
        return @intToFloat(FloatType, self.value) / @fabs(denominator);
    }
};

pub const ControllerButtonEvent = struct {
    pub const ButtonState = enum(u8) {
        released = c.SDL_RELEASED,
        pressed = c.SDL_PRESSED,
    };

    timestamp: u32,
    joystick_id: c.SDL_JoystickID,
    button: GameController.Button,
    button_state: ButtonState,

    pub fn fromNative(native: c.SDL_ControllerButtonEvent) ControllerButtonEvent {
        switch (native.type) {
            else => unreachable,
            c.SDL_CONTROLLERBUTTONDOWN, c.SDL_CONTROLLERBUTTONUP => {},
        }
        return .{
            .timestamp = native.timestamp,
            .joystick_id = native.which,
            .button = @intToEnum(GameController.Button, native.button),
            .button_state = @intToEnum(ButtonState, native.state),
        };
    }
};

pub const EventType = std.meta.Tag(Event);
pub const Event = union(enum) {
    pub const CommonEvent = c.SDL_CommonEvent;
    pub const DisplayEvent = c.SDL_DisplayEvent;
    pub const TextEditingEvent = c.SDL_TextEditingEvent;
    pub const TextInputEvent = c.SDL_TextInputEvent;
    pub const JoyDeviceEvent = c.SDL_JoyDeviceEvent;
    pub const ControllerDeviceEvent = c.SDL_ControllerDeviceEvent;
    pub const AudioDeviceEvent = c.SDL_AudioDeviceEvent;
    pub const SensorEvent = c.SDL_SensorEvent;
    pub const QuitEvent = c.SDL_QuitEvent;
    pub const UserEvent = c.SDL_UserEvent;
    pub const SysWMEvent = c.SDL_SysWMEvent;
    pub const TouchFingerEvent = c.SDL_TouchFingerEvent;
    pub const MultiGestureEvent = c.SDL_MultiGestureEvent;
    pub const DollarGestureEvent = c.SDL_DollarGestureEvent;
    pub const DropEvent = c.SDL_DropEvent;

    clip_board_update: CommonEvent,
    app_did_enter_background: CommonEvent,
    app_did_enter_foreground: CommonEvent,
    app_will_enter_foreground: CommonEvent,
    app_will_enter_background: CommonEvent,
    app_low_memory: CommonEvent,
    app_terminating: CommonEvent,
    render_targets_reset: CommonEvent,
    render_device_reset: CommonEvent,
    key_map_changed: CommonEvent,
    display: DisplayEvent,
    window: WindowEvent,
    key_down: KeyboardEvent,
    key_up: KeyboardEvent,
    text_editing: TextEditingEvent,
    text_input: TextInputEvent,
    mouse_motion: MouseMotionEvent,
    mouse_button_down: MouseButtonEvent,
    mouse_button_up: MouseButtonEvent,
    mouse_wheel: MouseWheelEvent,
    joy_axis_motion: JoyAxisEvent,
    joy_ball_motion: JoyBallEvent,
    joy_hat_motion: JoyHatEvent,
    joy_button_down: JoyButtonEvent,
    joy_button_up: JoyButtonEvent,
    joy_device_added: JoyDeviceEvent,
    joy_device_removed: JoyDeviceEvent,
    controller_axis_motion: ControllerAxisEvent,
    controller_button_down: ControllerButtonEvent,
    controller_button_up: ControllerButtonEvent,
    controller_device_added: ControllerDeviceEvent,
    controller_device_removed: ControllerDeviceEvent,
    controller_device_remapped: ControllerDeviceEvent,
    audio_device_added: AudioDeviceEvent,
    audio_device_removed: AudioDeviceEvent,
    sensor_update: SensorEvent,
    quit: QuitEvent,
    sys_wm: SysWMEvent,
    finger_down: TouchFingerEvent,
    finger_up: TouchFingerEvent,
    finger_motion: TouchFingerEvent,
    multi_gesture: MultiGestureEvent,
    dollar_gesture: DollarGestureEvent,
    dollar_record: DollarGestureEvent,
    drop_file: DropEvent,
    drop_text: DropEvent,
    drop_begin: DropEvent,
    drop_complete: DropEvent,
    // user: UserEvent,

    pub fn from(raw: c.SDL_Event) Event {
        return switch (raw.type) {
            c.SDL_QUIT => Event{ .quit = raw.quit },
            c.SDL_APP_TERMINATING => Event{ .app_terminating = raw.common },
            c.SDL_APP_LOWMEMORY => Event{ .app_low_memory = raw.common },
            c.SDL_APP_WILLENTERBACKGROUND => Event{ .app_will_enter_background = raw.common },
            c.SDL_APP_DIDENTERBACKGROUND => Event{ .app_did_enter_background = raw.common },
            c.SDL_APP_WILLENTERFOREGROUND => Event{ .app_will_enter_foreground = raw.common },
            c.SDL_APP_DIDENTERFOREGROUND => Event{ .app_did_enter_foreground = raw.common },
            c.SDL_DISPLAYEVENT => Event{ .display = raw.display },
            c.SDL_WINDOWEVENT => Event{ .window = WindowEvent.fromNative(raw.window) },
            c.SDL_SYSWMEVENT => Event{ .sys_wm = raw.syswm },
            c.SDL_KEYDOWN => Event{ .key_down = KeyboardEvent.fromNative(raw.key) },
            c.SDL_KEYUP => Event{ .key_up = KeyboardEvent.fromNative(raw.key) },
            c.SDL_TEXTEDITING => Event{ .text_editing = raw.edit },
            c.SDL_TEXTINPUT => Event{ .text_input = raw.text },
            c.SDL_KEYMAPCHANGED => Event{ .key_map_changed = raw.common },
            c.SDL_MOUSEMOTION => Event{ .mouse_motion = MouseMotionEvent.fromNative(raw.motion) },
            c.SDL_MOUSEBUTTONDOWN => Event{ .mouse_button_down = MouseButtonEvent.fromNative(raw.button) },
            c.SDL_MOUSEBUTTONUP => Event{ .mouse_button_up = MouseButtonEvent.fromNative(raw.button) },
            c.SDL_MOUSEWHEEL => Event{ .mouse_wheel = MouseWheelEvent.fromNative(raw.wheel) },
            c.SDL_JOYAXISMOTION => Event{ .joy_axis_motion = JoyAxisEvent.fromNative(raw.jaxis) },
            c.SDL_JOYBALLMOTION => Event{ .joy_ball_motion = JoyBallEvent.fromNative(raw.jball) },
            c.SDL_JOYHATMOTION => Event{ .joy_hat_motion = JoyHatEvent.fromNative(raw.jhat) },
            c.SDL_JOYBUTTONDOWN => Event{ .joy_button_down = JoyButtonEvent.fromNative(raw.jbutton) },
            c.SDL_JOYBUTTONUP => Event{ .joy_button_up = JoyButtonEvent.fromNative(raw.jbutton) },
            c.SDL_JOYDEVICEADDED => Event{ .joy_device_added = raw.jdevice },
            c.SDL_JOYDEVICEREMOVED => Event{ .joy_device_removed = raw.jdevice },
            c.SDL_CONTROLLERAXISMOTION => Event{ .controller_axis_motion = ControllerAxisEvent.fromNative(raw.caxis) },
            c.SDL_CONTROLLERBUTTONDOWN => Event{ .controller_button_down = ControllerButtonEvent.fromNative(raw.cbutton) },
            c.SDL_CONTROLLERBUTTONUP => Event{ .controller_button_up = ControllerButtonEvent.fromNative(raw.cbutton) },
            c.SDL_CONTROLLERDEVICEADDED => Event{ .controller_device_added = raw.cdevice },
            c.SDL_CONTROLLERDEVICEREMOVED => Event{ .controller_device_removed = raw.cdevice },
            c.SDL_CONTROLLERDEVICEREMAPPED => Event{ .controller_device_remapped = raw.cdevice },
            c.SDL_FINGERDOWN => Event{ .finger_down = raw.tfinger },
            c.SDL_FINGERUP => Event{ .finger_up = raw.tfinger },
            c.SDL_FINGERMOTION => Event{ .finger_motion = raw.tfinger },
            c.SDL_DOLLARGESTURE => Event{ .dollar_gesture = raw.dgesture },
            c.SDL_DOLLARRECORD => Event{ .dollar_record = raw.dgesture },
            c.SDL_MULTIGESTURE => Event{ .multi_gesture = raw.mgesture },
            c.SDL_CLIPBOARDUPDATE => Event{ .clip_board_update = raw.common },
            c.SDL_DROPFILE => Event{ .drop_file = raw.drop },
            c.SDL_DROPTEXT => Event{ .drop_text = raw.drop },
            c.SDL_DROPBEGIN => Event{ .drop_begin = raw.drop },
            c.SDL_DROPCOMPLETE => Event{ .drop_complete = raw.drop },
            c.SDL_AUDIODEVICEADDED => Event{ .audio_device_added = raw.adevice },
            c.SDL_AUDIODEVICEREMOVED => Event{ .audio_device_removed = raw.adevice },
            c.SDL_SENSORUPDATE => Event{ .sensor_update = raw.sensor },
            c.SDL_RENDER_TARGETS_RESET => Event{ .render_targets_reset = raw.common },
            c.SDL_RENDER_DEVICE_RESET => Event{ .render_device_reset = raw.common },
            else => @panic("Unsupported event type detected!"),
        };
    }
};

/// This function should only be called from
/// the thread that initialized the video subsystem.
pub fn pumpEvents() void {
    c.SDL_PumpEvents();
}

pub fn pollEvent() ?Event {
    var ev: c.SDL_Event = undefined;
    if (c.SDL_PollEvent(&ev) != 0)
        return Event.from(ev);
    return null;
}

pub fn pollNativeEvent() ?c.SDL_Event {
    var ev: c.SDL_Event = undefined;
    if (c.SDL_PollEvent(&ev) != 0)
        return ev;
    return null;
}

/// Waits indefinitely to pump a new event into the queue.
/// May not conserve energy on some systems, in some versions/situations.
/// This function should only be called from
/// the thread that initialized the video subsystem.
pub fn waitEvent() !Event {
    var ev: c.SDL_Event = undefined;
    if (c.SDL_WaitEvent(&ev) != 0)
        return Event.from(ev);
    return makeError();
}

/// Waits `timeout` milliseconds
/// to pump the next available event into the queue.
/// May not conserve energy on some systems, in some versions/situations.
/// This function should only be called from
/// the thread that initialized the video subsystem.
pub fn waitEventTimeout(timeout: usize) ?Event {
    var ev: c.SDL_Event = undefined;
    if (c.SDL_WaitEventTimeout(&ev, @intCast(c_int, timeout)) != 0)
        return Event.from(ev);
    return null;
}

pub const MouseState = struct {
    x: c_int,
    y: c_int,
    buttons: MouseButtonState,
};

pub fn getMouseState() MouseState {
    var ms: MouseState = undefined;
    const buttons = c.SDL_GetMouseState(&ms.x, &ms.y);
    ms.buttons = MouseButtonState.fromNative(buttons);
    return ms;
}

pub const Scancode = enum(c.SDL_Scancode) {
    unknown = c.SDL_SCANCODE_UNKNOWN,
    a = c.SDL_SCANCODE_A,
    b = c.SDL_SCANCODE_B,
    c = c.SDL_SCANCODE_C,
    d = c.SDL_SCANCODE_D,
    e = c.SDL_SCANCODE_E,
    f = c.SDL_SCANCODE_F,
    g = c.SDL_SCANCODE_G,
    h = c.SDL_SCANCODE_H,
    i = c.SDL_SCANCODE_I,
    j = c.SDL_SCANCODE_J,
    k = c.SDL_SCANCODE_K,
    l = c.SDL_SCANCODE_L,
    m = c.SDL_SCANCODE_M,
    n = c.SDL_SCANCODE_N,
    o = c.SDL_SCANCODE_O,
    p = c.SDL_SCANCODE_P,
    q = c.SDL_SCANCODE_Q,
    r = c.SDL_SCANCODE_R,
    s = c.SDL_SCANCODE_S,
    t = c.SDL_SCANCODE_T,
    u = c.SDL_SCANCODE_U,
    v = c.SDL_SCANCODE_V,
    w = c.SDL_SCANCODE_W,
    x = c.SDL_SCANCODE_X,
    y = c.SDL_SCANCODE_Y,
    z = c.SDL_SCANCODE_Z,
    @"1" = c.SDL_SCANCODE_1,
    @"2" = c.SDL_SCANCODE_2,
    @"3" = c.SDL_SCANCODE_3,
    @"4" = c.SDL_SCANCODE_4,
    @"5" = c.SDL_SCANCODE_5,
    @"6" = c.SDL_SCANCODE_6,
    @"7" = c.SDL_SCANCODE_7,
    @"8" = c.SDL_SCANCODE_8,
    @"9" = c.SDL_SCANCODE_9,
    @"0" = c.SDL_SCANCODE_0,
    @"return" = c.SDL_SCANCODE_RETURN,
    escape = c.SDL_SCANCODE_ESCAPE,
    backspace = c.SDL_SCANCODE_BACKSPACE,
    tab = c.SDL_SCANCODE_TAB,
    space = c.SDL_SCANCODE_SPACE,
    minus = c.SDL_SCANCODE_MINUS,
    equals = c.SDL_SCANCODE_EQUALS,
    left_bracket = c.SDL_SCANCODE_LEFTBRACKET,
    right_bracket = c.SDL_SCANCODE_RIGHTBRACKET,
    backslash = c.SDL_SCANCODE_BACKSLASH,
    non_us_hash = c.SDL_SCANCODE_NONUSHASH,
    semicolon = c.SDL_SCANCODE_SEMICOLON,
    apostrophe = c.SDL_SCANCODE_APOSTROPHE,
    grave = c.SDL_SCANCODE_GRAVE,
    comma = c.SDL_SCANCODE_COMMA,
    period = c.SDL_SCANCODE_PERIOD,
    slash = c.SDL_SCANCODE_SLASH,
    ///capital letters lock
    caps_lock = c.SDL_SCANCODE_CAPSLOCK,
    f1 = c.SDL_SCANCODE_F1,
    f2 = c.SDL_SCANCODE_F2,
    f3 = c.SDL_SCANCODE_F3,
    f4 = c.SDL_SCANCODE_F4,
    f5 = c.SDL_SCANCODE_F5,
    f6 = c.SDL_SCANCODE_F6,
    f7 = c.SDL_SCANCODE_F7,
    f8 = c.SDL_SCANCODE_F8,
    f9 = c.SDL_SCANCODE_F9,
    f10 = c.SDL_SCANCODE_F10,
    f11 = c.SDL_SCANCODE_F11,
    f12 = c.SDL_SCANCODE_F12,
    print_screen = c.SDL_SCANCODE_PRINTSCREEN,
    scroll_lock = c.SDL_SCANCODE_SCROLLLOCK,
    pause = c.SDL_SCANCODE_PAUSE,
    insert = c.SDL_SCANCODE_INSERT,
    home = c.SDL_SCANCODE_HOME,
    page_up = c.SDL_SCANCODE_PAGEUP,
    delete = c.SDL_SCANCODE_DELETE,
    end = c.SDL_SCANCODE_END,
    page_down = c.SDL_SCANCODE_PAGEDOWN,
    right = c.SDL_SCANCODE_RIGHT,
    left = c.SDL_SCANCODE_LEFT,
    down = c.SDL_SCANCODE_DOWN,
    up = c.SDL_SCANCODE_UP,
    ///numeric lock, "Clear" key on Apple keyboards
    num_lock_clear = c.SDL_SCANCODE_NUMLOCKCLEAR,
    keypad_divide = c.SDL_SCANCODE_KP_DIVIDE,
    keypad_multiply = c.SDL_SCANCODE_KP_MULTIPLY,
    keypad_minus = c.SDL_SCANCODE_KP_MINUS,
    keypad_plus = c.SDL_SCANCODE_KP_PLUS,
    keypad_enter = c.SDL_SCANCODE_KP_ENTER,
    keypad_1 = c.SDL_SCANCODE_KP_1,
    keypad_2 = c.SDL_SCANCODE_KP_2,
    keypad_3 = c.SDL_SCANCODE_KP_3,
    keypad_4 = c.SDL_SCANCODE_KP_4,
    keypad_5 = c.SDL_SCANCODE_KP_5,
    keypad_6 = c.SDL_SCANCODE_KP_6,
    keypad_7 = c.SDL_SCANCODE_KP_7,
    keypad_8 = c.SDL_SCANCODE_KP_8,
    keypad_9 = c.SDL_SCANCODE_KP_9,
    keypad_0 = c.SDL_SCANCODE_KP_0,
    keypad_period = c.SDL_SCANCODE_KP_PERIOD,
    non_us_backslash = c.SDL_SCANCODE_NONUSBACKSLASH,
    application = c.SDL_SCANCODE_APPLICATION,
    power = c.SDL_SCANCODE_POWER,
    keypad_equals = c.SDL_SCANCODE_KP_EQUALS,
    f13 = c.SDL_SCANCODE_F13,
    f14 = c.SDL_SCANCODE_F14,
    f15 = c.SDL_SCANCODE_F15,
    f16 = c.SDL_SCANCODE_F16,
    f17 = c.SDL_SCANCODE_F17,
    f18 = c.SDL_SCANCODE_F18,
    f19 = c.SDL_SCANCODE_F19,
    f20 = c.SDL_SCANCODE_F20,
    f21 = c.SDL_SCANCODE_F21,
    f22 = c.SDL_SCANCODE_F22,
    f23 = c.SDL_SCANCODE_F23,
    f24 = c.SDL_SCANCODE_F24,
    execute = c.SDL_SCANCODE_EXECUTE,
    help = c.SDL_SCANCODE_HELP,
    menu = c.SDL_SCANCODE_MENU,
    select = c.SDL_SCANCODE_SELECT,
    stop = c.SDL_SCANCODE_STOP,
    again = c.SDL_SCANCODE_AGAIN,
    undo = c.SDL_SCANCODE_UNDO,
    cut = c.SDL_SCANCODE_CUT,
    copy = c.SDL_SCANCODE_COPY,
    paste = c.SDL_SCANCODE_PASTE,
    find = c.SDL_SCANCODE_FIND,
    mute = c.SDL_SCANCODE_MUTE,
    volume_up = c.SDL_SCANCODE_VOLUMEUP,
    volume_down = c.SDL_SCANCODE_VOLUMEDOWN,
    keypad_comma = c.SDL_SCANCODE_KP_COMMA,
    keypad_equals_as_400 = c.SDL_SCANCODE_KP_EQUALSAS400,
    international_1 = c.SDL_SCANCODE_INTERNATIONAL1,
    international_2 = c.SDL_SCANCODE_INTERNATIONAL2,
    international_3 = c.SDL_SCANCODE_INTERNATIONAL3,
    international_4 = c.SDL_SCANCODE_INTERNATIONAL4,
    international_5 = c.SDL_SCANCODE_INTERNATIONAL5,
    international_6 = c.SDL_SCANCODE_INTERNATIONAL6,
    international_7 = c.SDL_SCANCODE_INTERNATIONAL7,
    international_8 = c.SDL_SCANCODE_INTERNATIONAL8,
    international_9 = c.SDL_SCANCODE_INTERNATIONAL9,
    language_1 = c.SDL_SCANCODE_LANG1,
    language_2 = c.SDL_SCANCODE_LANG2,
    language_3 = c.SDL_SCANCODE_LANG3,
    language_4 = c.SDL_SCANCODE_LANG4,
    language_5 = c.SDL_SCANCODE_LANG5,
    language_6 = c.SDL_SCANCODE_LANG6,
    language_7 = c.SDL_SCANCODE_LANG7,
    language_8 = c.SDL_SCANCODE_LANG8,
    language_9 = c.SDL_SCANCODE_LANG9,
    alternate_erase = c.SDL_SCANCODE_ALTERASE,
    ///aka "Attention"
    system_request = c.SDL_SCANCODE_SYSREQ,
    cancel = c.SDL_SCANCODE_CANCEL,
    clear = c.SDL_SCANCODE_CLEAR,
    prior = c.SDL_SCANCODE_PRIOR,
    return_2 = c.SDL_SCANCODE_RETURN2,
    separator = c.SDL_SCANCODE_SEPARATOR,
    out = c.SDL_SCANCODE_OUT,
    ///Don't know what this stands for, operator? operation? operating system? Couldn't find it anywhere.
    oper = c.SDL_SCANCODE_OPER,
    ///technically named "Clear/Again"
    clear_again = c.SDL_SCANCODE_CLEARAGAIN,
    ///aka "CrSel/Props" (properties)
    cursor_selection = c.SDL_SCANCODE_CRSEL,
    extend_selection = c.SDL_SCANCODE_EXSEL,
    keypad_00 = c.SDL_SCANCODE_KP_00,
    keypad_000 = c.SDL_SCANCODE_KP_000,
    thousands_separator = c.SDL_SCANCODE_THOUSANDSSEPARATOR,
    decimal_separator = c.SDL_SCANCODE_DECIMALSEPARATOR,
    currency_unit = c.SDL_SCANCODE_CURRENCYUNIT,
    currency_subunit = c.SDL_SCANCODE_CURRENCYSUBUNIT,
    keypad_left_parenthesis = c.SDL_SCANCODE_KP_LEFTPAREN,
    keypad_right_parenthesis = c.SDL_SCANCODE_KP_RIGHTPAREN,
    keypad_left_brace = c.SDL_SCANCODE_KP_LEFTBRACE,
    keypad_right_brace = c.SDL_SCANCODE_KP_RIGHTBRACE,
    keypad_tab = c.SDL_SCANCODE_KP_TAB,
    keypad_backspace = c.SDL_SCANCODE_KP_BACKSPACE,
    keypad_a = c.SDL_SCANCODE_KP_A,
    keypad_b = c.SDL_SCANCODE_KP_B,
    keypad_c = c.SDL_SCANCODE_KP_C,
    keypad_d = c.SDL_SCANCODE_KP_D,
    keypad_e = c.SDL_SCANCODE_KP_E,
    keypad_f = c.SDL_SCANCODE_KP_F,
    ///keypad exclusive or
    keypad_xor = c.SDL_SCANCODE_KP_XOR,
    keypad_power = c.SDL_SCANCODE_KP_POWER,
    keypad_percent = c.SDL_SCANCODE_KP_PERCENT,
    keypad_less = c.SDL_SCANCODE_KP_LESS,
    keypad_greater = c.SDL_SCANCODE_KP_GREATER,
    keypad_ampersand = c.SDL_SCANCODE_KP_AMPERSAND,
    keypad_double_ampersand = c.SDL_SCANCODE_KP_DBLAMPERSAND,
    keypad_vertical_bar = c.SDL_SCANCODE_KP_VERTICALBAR,
    keypad_double_vertical_bar = c.SDL_SCANCODE_KP_DBLVERTICALBAR,
    keypad_colon = c.SDL_SCANCODE_KP_COLON,
    keypad_hash = c.SDL_SCANCODE_KP_HASH,
    keypad_space = c.SDL_SCANCODE_KP_SPACE,
    keypad_at_sign = c.SDL_SCANCODE_KP_AT,
    keypad_exclamation_mark = c.SDL_SCANCODE_KP_EXCLAM,
    keypad_memory_store = c.SDL_SCANCODE_KP_MEMSTORE,
    keypad_memory_recall = c.SDL_SCANCODE_KP_MEMRECALL,
    keypad_memory_clear = c.SDL_SCANCODE_KP_MEMCLEAR,
    keypad_memory_add = c.SDL_SCANCODE_KP_MEMADD,
    keypad_memory_subtract = c.SDL_SCANCODE_KP_MEMSUBTRACT,
    keypad_memory_multiply = c.SDL_SCANCODE_KP_MEMMULTIPLY,
    keypad_memory_divide = c.SDL_SCANCODE_KP_MEMDIVIDE,
    keypad_plus_minus = c.SDL_SCANCODE_KP_PLUSMINUS,
    keypad_clear = c.SDL_SCANCODE_KP_CLEAR,
    keypad_clear_entry = c.SDL_SCANCODE_KP_CLEARENTRY,
    keypad_binary = c.SDL_SCANCODE_KP_BINARY,
    keypad_octal = c.SDL_SCANCODE_KP_OCTAL,
    keypad_decimal = c.SDL_SCANCODE_KP_DECIMAL,
    keypad_hexadecimal = c.SDL_SCANCODE_KP_HEXADECIMAL,
    left_control = c.SDL_SCANCODE_LCTRL,
    left_shift = c.SDL_SCANCODE_LSHIFT,
    ///left alternate
    left_alt = c.SDL_SCANCODE_LALT,
    left_gui = c.SDL_SCANCODE_LGUI,
    right_control = c.SDL_SCANCODE_RCTRL,
    right_shift = c.SDL_SCANCODE_RSHIFT,
    ///right alternate
    right_alt = c.SDL_SCANCODE_RALT,
    right_gui = c.SDL_SCANCODE_RGUI,
    mode = c.SDL_SCANCODE_MODE,
    audio_next = c.SDL_SCANCODE_AUDIONEXT,
    audio_previous = c.SDL_SCANCODE_AUDIOPREV,
    audio_stop = c.SDL_SCANCODE_AUDIOSTOP,
    audio_play = c.SDL_SCANCODE_AUDIOPLAY,
    audio_mute = c.SDL_SCANCODE_AUDIOMUTE,
    media_select = c.SDL_SCANCODE_MEDIASELECT,
    www = c.SDL_SCANCODE_WWW,
    mail = c.SDL_SCANCODE_MAIL,
    calculator = c.SDL_SCANCODE_CALCULATOR,
    computer = c.SDL_SCANCODE_COMPUTER,
    application_control_search = c.SDL_SCANCODE_AC_SEARCH,
    application_control_home = c.SDL_SCANCODE_AC_HOME,
    application_control_back = c.SDL_SCANCODE_AC_BACK,
    application_control_forward = c.SDL_SCANCODE_AC_FORWARD,
    application_control_stop = c.SDL_SCANCODE_AC_STOP,
    application_control_refresh = c.SDL_SCANCODE_AC_REFRESH,
    application_control_bookmarks = c.SDL_SCANCODE_AC_BOOKMARKS,
    brightness_down = c.SDL_SCANCODE_BRIGHTNESSDOWN,
    brightness_up = c.SDL_SCANCODE_BRIGHTNESSUP,
    display_switch = c.SDL_SCANCODE_DISPLAYSWITCH,
    keyboard_illumination_toggle = c.SDL_SCANCODE_KBDILLUMTOGGLE,
    keyboard_illumination_down = c.SDL_SCANCODE_KBDILLUMDOWN,
    keyboard_illumination_up = c.SDL_SCANCODE_KBDILLUMUP,
    eject = c.SDL_SCANCODE_EJECT,
    sleep = c.SDL_SCANCODE_SLEEP,
    application_1 = c.SDL_SCANCODE_APP1,
    application_2 = c.SDL_SCANCODE_APP2,
    audio_rewind = c.SDL_SCANCODE_AUDIOREWIND,
    audio_fast_forward = c.SDL_SCANCODE_AUDIOFASTFORWARD,
    _,
};

pub const KeyboardState = struct {
    states: []const u8,

    pub fn isPressed(ks: KeyboardState, scancode: Scancode) bool {
        return ks.states[@intCast(usize, @enumToInt(scancode))] != 0;
    }
};

pub fn getKeyboardState() KeyboardState {
    var len: c_int = undefined;
    const slice = c.SDL_GetKeyboardState(&len);
    return KeyboardState{
        .states = slice[0..@intCast(usize, len)],
    };
}
pub const getModState = getKeyboardModifierState;
pub fn getKeyboardModifierState() KeyModifierSet {
    return KeyModifierSet.fromNative(@intCast(u16, c.SDL_GetModState()));
}

pub const Keycode = enum(c.SDL_Keycode) {
    unknown = c.SDLK_UNKNOWN,
    @"return" = c.SDLK_RETURN,
    escape = c.SDLK_ESCAPE,
    backspace = c.SDLK_BACKSPACE,
    tab = c.SDLK_TAB,
    space = c.SDLK_SPACE,
    exclamation_mark = c.SDLK_EXCLAIM,
    quote = c.SDLK_QUOTEDBL,
    hash = c.SDLK_HASH,
    percent = c.SDLK_PERCENT,
    dollar = c.SDLK_DOLLAR,
    ampersand = c.SDLK_AMPERSAND,
    apostrophe = c.SDLK_QUOTE,
    left_parenthesis = c.SDLK_LEFTPAREN,
    right_parenthesis = c.SDLK_RIGHTPAREN,
    asterisk = c.SDLK_ASTERISK,
    plus = c.SDLK_PLUS,
    comma = c.SDLK_COMMA,
    minus = c.SDLK_MINUS,
    period = c.SDLK_PERIOD,
    slash = c.SDLK_SLASH,
    @"0" = c.SDLK_0,
    @"1" = c.SDLK_1,
    @"2" = c.SDLK_2,
    @"3" = c.SDLK_3,
    @"4" = c.SDLK_4,
    @"5" = c.SDLK_5,
    @"6" = c.SDLK_6,
    @"7" = c.SDLK_7,
    @"8" = c.SDLK_8,
    @"9" = c.SDLK_9,
    colon = c.SDLK_COLON,
    semicolon = c.SDLK_SEMICOLON,
    less = c.SDLK_LESS,
    equals = c.SDLK_EQUALS,
    greater = c.SDLK_GREATER,
    question_mark = c.SDLK_QUESTION,
    at_sign = c.SDLK_AT,
    left_bracket = c.SDLK_LEFTBRACKET,
    backslash = c.SDLK_BACKSLASH,
    right_bracket = c.SDLK_RIGHTBRACKET,
    caret = c.SDLK_CARET,
    underscore = c.SDLK_UNDERSCORE,
    grave = c.SDLK_BACKQUOTE,
    a = c.SDLK_a,
    b = c.SDLK_b,
    c = c.SDLK_c,
    d = c.SDLK_d,
    e = c.SDLK_e,
    f = c.SDLK_f,
    g = c.SDLK_g,
    h = c.SDLK_h,
    i = c.SDLK_i,
    j = c.SDLK_j,
    k = c.SDLK_k,
    l = c.SDLK_l,
    m = c.SDLK_m,
    n = c.SDLK_n,
    o = c.SDLK_o,
    p = c.SDLK_p,
    q = c.SDLK_q,
    r = c.SDLK_r,
    s = c.SDLK_s,
    t = c.SDLK_t,
    u = c.SDLK_u,
    v = c.SDLK_v,
    w = c.SDLK_w,
    x = c.SDLK_x,
    y = c.SDLK_y,
    z = c.SDLK_z,
    ///capital letters lock
    caps_lock = c.SDLK_CAPSLOCK,
    f1 = c.SDLK_F1,
    f2 = c.SDLK_F2,
    f3 = c.SDLK_F3,
    f4 = c.SDLK_F4,
    f5 = c.SDLK_F5,
    f6 = c.SDLK_F6,
    f7 = c.SDLK_F7,
    f8 = c.SDLK_F8,
    f9 = c.SDLK_F9,
    f10 = c.SDLK_F10,
    f11 = c.SDLK_F11,
    f12 = c.SDLK_F12,
    print_screen = c.SDLK_PRINTSCREEN,
    scroll_lock = c.SDLK_SCROLLLOCK,
    pause = c.SDLK_PAUSE,
    insert = c.SDLK_INSERT,
    home = c.SDLK_HOME,
    page_up = c.SDLK_PAGEUP,
    delete = c.SDLK_DELETE,
    end = c.SDLK_END,
    page_down = c.SDLK_PAGEDOWN,
    right = c.SDLK_RIGHT,
    left = c.SDLK_LEFT,
    down = c.SDLK_DOWN,
    up = c.SDLK_UP,
    ///numeric lock, "Clear" key on Apple keyboards
    num_lock_clear = c.SDLK_NUMLOCKCLEAR,
    keypad_divide = c.SDLK_KP_DIVIDE,
    keypad_multiply = c.SDLK_KP_MULTIPLY,
    keypad_minus = c.SDLK_KP_MINUS,
    keypad_plus = c.SDLK_KP_PLUS,
    keypad_enter = c.SDLK_KP_ENTER,
    keypad_1 = c.SDLK_KP_1,
    keypad_2 = c.SDLK_KP_2,
    keypad_3 = c.SDLK_KP_3,
    keypad_4 = c.SDLK_KP_4,
    keypad_5 = c.SDLK_KP_5,
    keypad_6 = c.SDLK_KP_6,
    keypad_7 = c.SDLK_KP_7,
    keypad_8 = c.SDLK_KP_8,
    keypad_9 = c.SDLK_KP_9,
    keypad_0 = c.SDLK_KP_0,
    keypad_period = c.SDLK_KP_PERIOD,
    application = c.SDLK_APPLICATION,
    power = c.SDLK_POWER,
    keypad_equals = c.SDLK_KP_EQUALS,
    f13 = c.SDLK_F13,
    f14 = c.SDLK_F14,
    f15 = c.SDLK_F15,
    f16 = c.SDLK_F16,
    f17 = c.SDLK_F17,
    f18 = c.SDLK_F18,
    f19 = c.SDLK_F19,
    f20 = c.SDLK_F20,
    f21 = c.SDLK_F21,
    f22 = c.SDLK_F22,
    f23 = c.SDLK_F23,
    f24 = c.SDLK_F24,
    execute = c.SDLK_EXECUTE,
    help = c.SDLK_HELP,
    menu = c.SDLK_MENU,
    select = c.SDLK_SELECT,
    stop = c.SDLK_STOP,
    again = c.SDLK_AGAIN,
    undo = c.SDLK_UNDO,
    cut = c.SDLK_CUT,
    copy = c.SDLK_COPY,
    paste = c.SDLK_PASTE,
    find = c.SDLK_FIND,
    mute = c.SDLK_MUTE,
    volume_up = c.SDLK_VOLUMEUP,
    volume_down = c.SDLK_VOLUMEDOWN,
    keypad_comma = c.SDLK_KP_COMMA,
    keypad_equals_as_400 = c.SDLK_KP_EQUALSAS400,
    alternate_erase = c.SDLK_ALTERASE,
    ///aka "Attention"
    system_request = c.SDLK_SYSREQ,
    cancel = c.SDLK_CANCEL,
    clear = c.SDLK_CLEAR,
    prior = c.SDLK_PRIOR,
    return_2 = c.SDLK_RETURN2,
    separator = c.SDLK_SEPARATOR,
    out = c.SDLK_OUT,
    ///Don't know what this stands for, operator? operation? operating system? Couldn't find it anywhere.
    oper = c.SDLK_OPER,
    ///technically named "Clear/Again"
    clear_again = c.SDLK_CLEARAGAIN,
    ///aka "CrSel/Props" (properties)
    cursor_selection = c.SDLK_CRSEL,
    extend_selection = c.SDLK_EXSEL,
    keypad_00 = c.SDLK_KP_00,
    keypad_000 = c.SDLK_KP_000,
    thousands_separator = c.SDLK_THOUSANDSSEPARATOR,
    decimal_separator = c.SDLK_DECIMALSEPARATOR,
    currency_unit = c.SDLK_CURRENCYUNIT,
    currency_subunit = c.SDLK_CURRENCYSUBUNIT,
    keypad_left_parenthesis = c.SDLK_KP_LEFTPAREN,
    keypad_right_parenthesis = c.SDLK_KP_RIGHTPAREN,
    keypad_left_brace = c.SDLK_KP_LEFTBRACE,
    keypad_right_brace = c.SDLK_KP_RIGHTBRACE,
    keypad_tab = c.SDLK_KP_TAB,
    keypad_backspace = c.SDLK_KP_BACKSPACE,
    keypad_a = c.SDLK_KP_A,
    keypad_b = c.SDLK_KP_B,
    keypad_c = c.SDLK_KP_C,
    keypad_d = c.SDLK_KP_D,
    keypad_e = c.SDLK_KP_E,
    keypad_f = c.SDLK_KP_F,
    ///keypad exclusive or
    keypad_xor = c.SDLK_KP_XOR,
    keypad_power = c.SDLK_KP_POWER,
    keypad_percent = c.SDLK_KP_PERCENT,
    keypad_less = c.SDLK_KP_LESS,
    keypad_greater = c.SDLK_KP_GREATER,
    keypad_ampersand = c.SDLK_KP_AMPERSAND,
    keypad_double_ampersand = c.SDLK_KP_DBLAMPERSAND,
    keypad_vertical_bar = c.SDLK_KP_VERTICALBAR,
    keypad_double_vertical_bar = c.SDLK_KP_DBLVERTICALBAR,
    keypad_colon = c.SDLK_KP_COLON,
    keypad_hash = c.SDLK_KP_HASH,
    keypad_space = c.SDLK_KP_SPACE,
    keypad_at_sign = c.SDLK_KP_AT,
    keypad_exclamation_mark = c.SDLK_KP_EXCLAM,
    keypad_memory_store = c.SDLK_KP_MEMSTORE,
    keypad_memory_recall = c.SDLK_KP_MEMRECALL,
    keypad_memory_clear = c.SDLK_KP_MEMCLEAR,
    keypad_memory_add = c.SDLK_KP_MEMADD,
    keypad_memory_subtract = c.SDLK_KP_MEMSUBTRACT,
    keypad_memory_multiply = c.SDLK_KP_MEMMULTIPLY,
    keypad_memory_divide = c.SDLK_KP_MEMDIVIDE,
    keypad_plus_minus = c.SDLK_KP_PLUSMINUS,
    keypad_clear = c.SDLK_KP_CLEAR,
    keypad_clear_entry = c.SDLK_KP_CLEARENTRY,
    keypad_binary = c.SDLK_KP_BINARY,
    keypad_octal = c.SDLK_KP_OCTAL,
    keypad_decimal = c.SDLK_KP_DECIMAL,
    keypad_hexadecimal = c.SDLK_KP_HEXADECIMAL,
    left_control = c.SDLK_LCTRL,
    left_shift = c.SDLK_LSHIFT,
    ///left alternate
    left_alt = c.SDLK_LALT,
    left_gui = c.SDLK_LGUI,
    right_control = c.SDLK_RCTRL,
    right_shift = c.SDLK_RSHIFT,
    ///right alternate
    right_alt = c.SDLK_RALT,
    right_gui = c.SDLK_RGUI,
    mode = c.SDLK_MODE,
    audio_next = c.SDLK_AUDIONEXT,
    audio_previous = c.SDLK_AUDIOPREV,
    audio_stop = c.SDLK_AUDIOSTOP,
    audio_play = c.SDLK_AUDIOPLAY,
    audio_mute = c.SDLK_AUDIOMUTE,
    media_select = c.SDLK_MEDIASELECT,
    www = c.SDLK_WWW,
    mail = c.SDLK_MAIL,
    calculator = c.SDLK_CALCULATOR,
    computer = c.SDLK_COMPUTER,
    application_control_search = c.SDLK_AC_SEARCH,
    application_control_home = c.SDLK_AC_HOME,
    application_control_back = c.SDLK_AC_BACK,
    application_control_forward = c.SDLK_AC_FORWARD,
    application_control_stop = c.SDLK_AC_STOP,
    application_control_refresh = c.SDLK_AC_REFRESH,
    application_control_bookmarks = c.SDLK_AC_BOOKMARKS,
    brightness_down = c.SDLK_BRIGHTNESSDOWN,
    brightness_up = c.SDLK_BRIGHTNESSUP,
    display_switch = c.SDLK_DISPLAYSWITCH,
    keyboard_illumination_toggle = c.SDLK_KBDILLUMTOGGLE,
    keyboard_illumination_down = c.SDLK_KBDILLUMDOWN,
    keyboard_illumination_up = c.SDLK_KBDILLUMUP,
    eject = c.SDLK_EJECT,
    sleep = c.SDLK_SLEEP,
    application_1 = c.SDLK_APP1,
    application_2 = c.SDLK_APP2,
    audio_rewind = c.SDLK_AUDIOREWIND,
    audio_fast_forward = c.SDLK_AUDIOFASTFORWARD,
    _,
};

pub fn getTicks() usize {
    return c.SDL_GetTicks();
}

pub fn delay(ms: u32) void {
    c.SDL_Delay(ms);
}

test "platform independent declarations" {
    std.testing.refAllDecls(@This());
}

pub fn numJoysticks() !u31 {
    const num = c.SDL_NumJoysticks();
    if (num < 0) return error.SdlError;
    return @intCast(u31, num);
}

pub const GameController = struct {
    ptr: *c.SDL_GameController,

    pub fn open(joystick_index: u31) !GameController {
        return GameController{
            .ptr = c.SDL_GameControllerOpen(joystick_index) orelse return error.SdlError,
        };
    }

    pub fn close(self: GameController) void {
        c.SDL_GameControllerClose(self.ptr);
    }

    pub fn nameForIndex(joystick_index: u31) ?[:0]const u8 {
        return std.mem.span(c.SDL_GameControllerNameForIndex(joystick_index));
    }

    pub const Button = enum(i32) {
        a = c.SDL_CONTROLLER_BUTTON_A,
        b = c.SDL_CONTROLLER_BUTTON_B,
        x = c.SDL_CONTROLLER_BUTTON_X,
        y = c.SDL_CONTROLLER_BUTTON_Y,
        back = c.SDL_CONTROLLER_BUTTON_BACK,
        guide = c.SDL_CONTROLLER_BUTTON_GUIDE,
        start = c.SDL_CONTROLLER_BUTTON_START,
        left_stick = c.SDL_CONTROLLER_BUTTON_LEFTSTICK,
        right_stick = c.SDL_CONTROLLER_BUTTON_RIGHTSTICK,
        left_shoulder = c.SDL_CONTROLLER_BUTTON_LEFTSHOULDER,
        right_shoulder = c.SDL_CONTROLLER_BUTTON_RIGHTSHOULDER,
        dpad_up = c.SDL_CONTROLLER_BUTTON_DPAD_UP,
        dpad_down = c.SDL_CONTROLLER_BUTTON_DPAD_DOWN,
        dpad_left = c.SDL_CONTROLLER_BUTTON_DPAD_LEFT,
        dpad_right = c.SDL_CONTROLLER_BUTTON_DPAD_RIGHT,
        /// Xbox Series X share button, PS5 microphone button, Nintendo Switch Pro capture button, Amazon Luna microphone button
        misc_1 = c.SDL_CONTROLLER_BUTTON_MISC1,
        /// Xbox Elite paddle P1
        paddle_1 = c.SDL_CONTROLLER_BUTTON_PADDLE1,
        /// Xbox Elite paddle P2
        paddle_2 = c.SDL_CONTROLLER_BUTTON_PADDLE2,
        /// Xbox Elite paddle P3
        paddle_3 = c.SDL_CONTROLLER_BUTTON_PADDLE3,
        /// Xbox Elite paddle P4
        paddle_4 = c.SDL_CONTROLLER_BUTTON_PADDLE4,
        /// PS4/PS5 touchpad button
        touchpad = c.SDL_CONTROLLER_BUTTON_TOUCHPAD,
    };

    pub const Axis = enum(i32) {
        left_x = c.SDL_CONTROLLER_AXIS_LEFTX,
        left_y = c.SDL_CONTROLLER_AXIS_LEFTY,
        right_x = c.SDL_CONTROLLER_AXIS_RIGHTX,
        right_y = c.SDL_CONTROLLER_AXIS_RIGHTY,
        trigger_left = c.SDL_CONTROLLER_AXIS_TRIGGERLEFT,
        trigger_right = c.SDL_CONTROLLER_AXIS_TRIGGERRIGHT,
    };
};

pub const AudioDevice = struct {
    pub fn makeUninitialized() AudioDevice {
        return .{
            .id = 0,
        };
    }

    id: c.SDL_AudioDeviceID,

    pub fn isInitialized(self: AudioDevice) bool {
        return self.id != 0;
    }

    pub fn close(self: AudioDevice) void {
        c.SDL_CloseAudioDevice(self.id);
    }

    pub fn pause(self: AudioDevice, do_pause: bool) void {
        c.SDL_PauseAudioDevice(self.id, @boolToInt(do_pause));
    }
};

const is_little_endian = @import("builtin").target.cpu.arch.endian() == .Little;

pub const AudioFormat = struct {
    pub const @"u8" = AudioFormat{
        .sample_length_bits = 8,
    };
    pub const s8 = AudioFormat{
        .sample_length_bits = 8,
        .is_signed = true,
    };
    pub const u16_lsb = AudioFormat{
        .sample_length_bits = 16,
    };
    pub const s16_lsb = AudioFormat{
        .sample_length_bits = 16,
        .is_signed = true,
    };
    pub const u16_msb = AudioFormat{
        .sample_length_bits = 16,
        .is_big_endian = true,
    };
    pub const s16_msb = AudioFormat{
        .sample_length_bits = 16,
        .is_big_endian = true,
        .is_signed = true,
    };
    pub const @"u16" = u16_lsb;
    pub const s16 = s16_lsb;
    pub const u16_sys = if (is_little_endian) u16_lsb else u16_msb;
    pub const s16_sys = if (is_little_endian) s16_lsb else s16_msb;
    pub const s32_lsb = AudioFormat{
        .sample_length_bits = 32,
        .is_signed = true,
    };
    pub const s32_msb = AudioFormat{
        .sample_length_bits = 32,
        .is_big_endian = true,
        .is_signed = true,
    };
    pub const s32 = s32_lsb;
    pub const s32_sys = if (is_little_endian) s32_lsb else s32_msb;
    pub const f32_lsb = AudioFormat{
        .sample_length_bits = 32,
        .is_float = true,
        .is_signed = true,
    };
    pub const f32_msb = AudioFormat{
        .sample_length_bits = 32,
        .is_float = true,
        .is_big_endian = true,
        .is_signed = true,
    };
    pub const @"f32" = f32_lsb;
    pub const f32_sys = if (is_little_endian) f32_lsb else f32_msb;

    sample_length_bits: u8 = 32,
    is_float: bool = false,
    is_big_endian: bool = false,
    is_signed: bool = false,

    pub fn fromNative(native_packed: u16) AudioFormat {
        return .{
            .sample_length_bits = unpackSampleLengthBits(native_packed),
            .is_float = unpackFloat(native_packed),
            .is_big_endian = unpackBigEndian(native_packed),
            .is_signed = unpackSigned(native_packed),
        };
    }
    pub fn toNative(format: AudioFormat) u16 {
        return (if (format.is_signed) @as(u16, c.SDL_AUDIO_MASK_SIGNED) else 0) |
            (if (format.is_big_endian) @as(u16, c.SDL_AUDIO_MASK_ENDIAN) else 0) |
            (if (format.is_float) @as(u16, c.SDL_AUDIO_MASK_DATATYPE) else 0) |
            format.sample_length_bits;
    }

    pub fn unpackSampleLengthBits(native_packed: u16) u8 {
        return @intCast(u8, native_packed & @as(u8, c.SDL_AUDIO_MASK_BITSIZE));
    }
    pub fn unpackFloat(native_packed: u16) bool {
        return (native_packed & @as(u16, c.SDL_AUDIO_MASK_DATATYPE)) != 0;
    }
    pub fn unpackBigEndian(native_packed: u16) bool {
        return (native_packed & @as(u16, c.SDL_AUDIO_MASK_ENDIAN)) != 0;
    }
    pub fn unpackSigned(native_packed: u16) bool {
        return (native_packed & @as(u16, c.SDL_AUDIO_MASK_SIGNED)) != 0;
    }
};

pub const AudioSpecRequest = struct {
    ///in Hz, 0 obtains a supported value, values < 0 are not sane, values > 48000 are discouraged
    ///(field originally named "freq")
    sample_rate: c_int = 0,
    ///AudioFormat.fromNative(0) obtains a supported standard format, like s16
    buffer_format: AudioFormat = AudioFormat.fromNative(0),
    ///0 obtains a supported value, otherwise either 1 (mono), 2 (stereo), 4 (quad), 6 (5.1 surround), or 8 (7.1 surround)
    channel_count: u8 = 0,
    ///frame = channel_count number of samples;
    ///0 obtains a supported value, f.e. 46ms worth of buffer,
    ///otherwise must be a power of two!
    buffer_size_in_frames: u16 = 0,
    ///periodically called to fill the audio buffer;
    ///may be null for use in queueing mode (call c.SDL_QueueAudio periodically)
    callback: c.SDL_AudioCallback,
    ///passed to .callback
    userdata: ?*anyopaque,
};
pub const AudioSpecResponse = struct {
    ///in Hz, values <= 0 are not sane
    ///(field originally named "freq")
    sample_rate: c_int,
    buffer_format: AudioFormat,
    ///either 1 (mono), 2 (stereo), 4 (quadrophonic), 6 (5.1 surround), or 8 (7.1 surround)
    channel_count: u8,
    ///frame = channel_count number of samples;
    ///will be a power of two
    ///(field originally named "samples")
    buffer_size_in_frames: u16,
    ///(field originally named "size")
    buffer_size_in_bytes: u32,
};

pub const OpenAudioDeviceAllowedChanges = struct {
    pub const everything = .{ .sample_rate = true, .buffer_format = true, .channel_count = true, .buffer_size = true };

    sample_rate: bool = false,
    buffer_format: bool = false,
    channel_count: bool = false,
    buffer_size: bool = false,

    pub fn toNative(self: OpenAudioDeviceAllowedChanges) c_int {
        return (if (self.sample_rate) c.SDL_AUDIO_ALLOW_FREQUENCY_CHANGE else 0) |
            (if (self.buffer_format) c.SDL_AUDIO_ALLOW_FORMAT_CHANGE else 0) |
            (if (self.channel_count) c.SDL_AUDIO_ALLOW_CHANNELS_CHANGE else 0) |
            (if (self.buffer_size) c.SDL_AUDIO_ALLOW_SAMPLES_CHANGE else 0);
    }
};
pub const OpenAudioDeviceOptions = struct {
    device_name: ?[*:0]const u8 = null,
    is_capture: bool = false,
    desired_spec: AudioSpecRequest,
    allowed_changes_from_desired: OpenAudioDeviceAllowedChanges = .{},
};
pub const OpenAudioDeviceResult = struct {
    device: AudioDevice,
    obtained_spec: AudioSpecResponse,
};

pub fn openAudioDevice(options: OpenAudioDeviceOptions) !OpenAudioDeviceResult {
    const desired_spec = std.mem.zeroInit(c.SDL_AudioSpec, .{
        .freq = options.desired_spec.sample_rate,
        .format = options.desired_spec.buffer_format.toNative(),
        .channels = options.desired_spec.channel_count,
        .samples = options.desired_spec.buffer_size_in_frames,
        .callback = options.desired_spec.callback,
        .userdata = options.desired_spec.userdata,
    });
    var obtained_spec = std.mem.zeroInit(c.SDL_AudioSpec, .{});
    switch (c.SDL_OpenAudioDevice(options.device_name, @boolToInt(options.is_capture), &desired_spec, &obtained_spec, options.allowed_changes_from_desired.toNative())) {
        0 => return makeError(),
        else => |device_id| return OpenAudioDeviceResult{
            .device = .{
                .id = device_id,
            },
            .obtained_spec = .{
                .sample_rate = obtained_spec.freq,
                .buffer_format = AudioFormat.fromNative(obtained_spec.format),
                .channel_count = obtained_spec.channels,
                .buffer_size_in_frames = obtained_spec.samples,
                .buffer_size_in_bytes = obtained_spec.size,
            },
        },
    }
}

pub const SystemCursor = enum(c_uint) {
    arrow = c.SDL_SYSTEM_CURSOR_ARROW,
    ibeam = c.SDL_SYSTEM_CURSOR_IBEAM,
    wait = c.SDL_SYSTEM_CURSOR_WAIT,
    crosshair = c.SDL_SYSTEM_CURSOR_CROSSHAIR,
    wait_arrow = c.SDL_SYSTEM_CURSOR_WAITARROW,
    size_nwse = c.SDL_SYSTEM_CURSOR_SIZENWSE,
    size_nesw = c.SDL_SYSTEM_CURSOR_SIZENESW,
    size_we = c.SDL_SYSTEM_CURSOR_SIZEWE,
    size_ns = c.SDL_SYSTEM_CURSOR_SIZENS,
    size_all = c.SDL_SYSTEM_CURSOR_SIZEALL,
    size_no = c.SDL_SYSTEM_CURSOR_NO,
    hand = c.SDL_SYSTEM_CURSOR_HAND,
};

pub const Cursor = struct {
    ptr: *c.SDL_Cursor,

    pub fn destroy(self: *Cursor) void {
        c.SDL_FreeCursor(self.ptr);
    }
};

pub fn createCursor(data: []const u8, mask: []const u8, width: u32, height: u32, hot_x: i32, hot_y: i32) !Cursor {
    std.debug.assert(data.len >= width * height);
    std.debug.assert(mask.len >= width * height);
    return Cursor{
        .ptr = c.SDL_CreateCursor(
            data.ptr,
            mask.ptr,
            @intCast(c_int, width),
            @intCast(c_int, height),
            hot_x,
            hot_y,
        ) orelse return makeError(),
    };
}

pub fn createColorCursor(surface: Surface, hot_x: i32, hot_y: i32) !Cursor {
    return Cursor{
        .ptr = c.SDL_CreateColorCursor(surface.ptr, hot_x, hot_y) orelse return makeError(),
    };
}

pub fn createSystemCursor(id: SystemCursor) !Cursor {
    return Cursor{
        .ptr = c.SDL_CreateSystemCursor(@enumToInt(id)) orelse return makeError(),
    };
}

pub fn setCursor(cursor: ?Cursor) void {
    c.SDL_SetCursor(if (cursor) |cur| cur.ptr else null);
}

pub fn getCursor() !Cursor {
    return Cursor{
        .ptr = c.SDL_GetCursor() orelse return makeError(),
    };
}

pub fn getDefaultCursor() !Cursor {
    return Cursor{
        .ptr = c.SDL_GetDefaultCursor() orelse return makeError(),
    };
}

pub fn showCursor(toggle: ?bool) !bool {
    const t = if (toggle) |show| @boolToInt(show) else c.SDL_QUERY;
    const ret = c.SDL_ShowCursor(t);
    if (ret < 0) {
        return makeError();
    } else return ret == c.SDL_ENABLE;
}<|MERGE_RESOLUTION|>--- conflicted
+++ resolved
@@ -515,7 +515,6 @@
         return result;
     }
 
-<<<<<<< HEAD
     pub fn getLogicalSize(ren: Renderer) !Size {
         var width_pixels: c_int = undefined;
         var height_pixels: c_int = undefined;
@@ -530,10 +529,11 @@
     
     pub fn setLogicalSize(ren: Renderer, width_pixels: c_int, height_pixels: c_int) !void {
         if(c.SDL_RenderSetLogicalSize(ren.ptr, width_pixels, height_pixels) < 0)
-=======
+            return makeError();
+    }
+    
     pub fn setClipRect(ren: Renderer, clip_rectangle: ?Rectangle) !void {
         if (c.SDL_RenderSetClipRect(ren.ptr, if (clip_rectangle) |*r| r.getConstSdlPtr() else null) < 0)
->>>>>>> ba5cf15e
             return makeError();
     }
 };
